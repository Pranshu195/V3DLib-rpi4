#
# There are four builds possible, with output directories:
#
#   obj              - using emulator
#   obj-debug        - output debug info, using emulator
#   obj-qpu          - using hardware
#   obj-debug-qpu    - output debug info, using hardware
#
# To compile for debugging, add flag '-g' to CXX_FLAGS.
#
###########################################################

# Root directory of QPULib repository
ROOT = Lib

# Compiler and default flags
CXX = g++

# -I is for access to bcm functionality
CXX_FLAGS = -Wconversion -std=c++0x -I $(ROOT) -MMD -MP -MF"$(@:%.o=%.d)" -g  # Add debug info: -g

# Object directory
OBJ_DIR = obj

# Debug mode
ifeq ($(DEBUG), 1)
  CXX_FLAGS += -DDEBUG
  OBJ_DIR := $(OBJ_DIR)-debug
endif

# QPU or emulation mode
ifeq ($(QPU), 1)

# Check platform before building. Can't be indented, otherwise make complains.
RET := $(shell ./detectPlatform.sh 1>/dev/null && echo "yes" || echo "no")
#$(info  info: '$(RET)')
ifneq ($(RET), yes)
$(error "QPU-mode specified on a non-Pi platform; aborting")
endif

  CXX_FLAGS += -DQPU_MODE -I /opt/vc/include
  OBJ_DIR := $(OBJ_DIR)-qpu
	LIBS := -L /opt/vc/lib -l bcm_host
else
  CXX_FLAGS += -DEMULATION_MODE
endif

# Library Object files
OBJ =                         \
  Kernel.o                    \
  Source/Syntax.o             \
  Source/Int.o                \
  Source/Float.o              \
  Source/Stmt.o               \
  Source/Pretty.o             \
  Source/Translate.o          \
  Source/Interpreter.o        \
  Source/Gen.o                \
  Target/Syntax.o             \
  Target/SmallLiteral.o       \
  Target/Pretty.o             \
  Target/RemoveLabels.o       \
  Target/CFG.o                \
  Target/Liveness.o           \
  Target/RegAlloc.o           \
  Target/ReachingDefs.o       \
  Target/Subst.o              \
  Target/LiveRangeSplit.o     \
  Target/Satisfy.o            \
  Target/LoadStore.o          \
  Target/Emulator.o           \
  Target/Encode.o             \
  VideoCore/RegisterMap.o     \
  VideoCore/Mailbox.o         \
  VideoCore/Invoke.o          \
  VideoCore/VideoCore.o

LIB = $(patsubst %,$(OBJ_DIR)/%,$(OBJ))


# All programs in the Examples directory
# NOTE: detectPlatform is in the 'Tools' directory, not in 'Examples'
EXAMPLES =  \
	detectPlatform \
	Tri       \
	GCD       \
	Print     \
	MultiTri  \
	AutoTest  \
	OET       \
	Hello     \
	ReqRecv   \
	Rot3D     \
	Rot3DLib  \
	ID        \
	HeatMap

EXAMPLE_TARGETS = $(patsubst %,$(OBJ_DIR)/bin/%,$(EXAMPLES))


# Example object files
EXAMPLES_EXTRA = \
	Rot3DLib/Rot3DKernels.o

EXAMPLES_OBJ = $(patsubst %,$(OBJ_DIR)/Examples/%,$(EXAMPLES_EXTRA))
#$(info $(EXAMPLES_OBJ))

# Dependencies from list of object files
DEPS := $(LIB:.o=.d)
#$(info $(DEPS))
-include $(DEPS)

# Dependencies for the include files in the Examples directory.
# Basically, every .h file under examples has a .d in the build directory
EXAMPLES_DEPS = $(EXAMPLES_OBJ:.o=.d)
#$(info $(EXAMPLES_DEPS))
-include $(EXAMPLES_DEPS)


# Top-level targets

.PHONY: help clean all lib test $(EXAMPLES)

# Following prevents deletion of object files after linking
# Otherwise, deletion happens for targets of the form '%.o'
.PRECIOUS: $(OBJ_DIR)/%.o  \
	$(OBJ_DIR)/Source/%.o    \
	$(OBJ_DIR)/Target/%.o    \
	$(OBJ_DIR)/VideoCore/%.o \
	$(OBJ_DIR)/Examples/%.o


help:
	@echo 'Usage:'
	@echo
	@echo '    make [QPU=1] [DEBUG=1] [target]*'
	@echo
	@echo 'Where target:'
	@echo
	@echo '    help          - Show this text'
	@echo '    all           - Build all test programs'
	@echo '    clean         - Delete all interim and target files'
	@echo '    test          - Run the unit tests'
	@echo
	@echo '    one of the test programs - $(EXAMPLES)'
	@echo
	@echo 'Flags:'
	@echo
	@echo '    QPU=1         - Output code for hardware. If not specified, the code is compiled for the emulator'
	@echo '    DEBUG=1       - If specified, the source code and target code is shown on stdout when running a test'
	@echo

all: $(EXAMPLE_TARGETS) $(OBJ_DIR)

clean:
	rm -rf obj obj-debug obj-qpu obj-debug-qpu


#
# Targets for static library
#

QPU_LIB=$(OBJ_DIR)/libQPULib.a
#$(info LIB: $(LIB))

$(QPU_LIB): $(LIB)
	@echo Creating $@
	@ar rcs $@ $^

$(OBJ_DIR)/%.o: $(ROOT)/%.cpp | $(OBJ_DIR)
	@echo Compiling $<
	@$(CXX) -c -o $@ $< $(CXX_FLAGS)


#
# Targets for Examples and Tools
#
<<<<<<< HEAD

$(OBJ_DIR)/bin/Rot3D: $(OBJ_DIR)/Examples/Rot3DKernels.o  # Extra relation between files
=======
$(OBJ_DIR)/bin/Rot3DLib: $(OBJ_DIR)/Examples/Rot3DLib/Rot3DKernels.o


$(OBJ_DIR)/bin/%: $(OBJ_DIR)/Examples/Rot3DLib/%.o $(QPU_LIB)
	@echo Linking $@...
	@$(CXX) $(CXX_FLAGS) $^ -o $@
>>>>>>> d1ef1d4f

$(OBJ_DIR)/bin/%: $(OBJ_DIR)/Examples/%.o $(QPU_LIB)
	@echo Linking $@...
	@$(CXX) $(CXX_FLAGS) $^ $(LIBS) -o $@

$(OBJ_DIR)/bin/%: $(OBJ_DIR)/Tools/%.o $(QPU_LIB)
	@echo Linking $@...
	@$(CXX) $(CXX_FLAGS) $^ $(LIBS) -o $@

# General compilation of cpp files
# Keep in mind that the % will take into account subdirectories under OBJ_DIR.
$(OBJ_DIR)/%.o: %.cpp | $(OBJ_DIR)
	@echo Compiling $<
	@$(CXX) -c $(CXX_FLAGS) -o $@ $<

$(EXAMPLES) :% :$(OBJ_DIR)/bin/%


#
# Targets for Unit Tests
#

RUN_TESTS := $(OBJ_DIR)/bin/runTests

# sudo required for QPU-mode on Pi
ifeq ($(QPU), 1)
	RUN_TESTS := sudo $(RUN_TESTS)
endif


# Source files with unit tests to include in compilation
UNIT_TESTS =          \
	Tests/testMain.cpp  \
	Tests/testRot3D.cpp

# For some reason, doing an interim step to .o results in linkage errors (undefined references).
# So this target compiles the source files directly to the executable.
$(OBJ_DIR)/bin/runTests: $(UNIT_TESTS) $(EXAMPLES_OBJ) | $(QPU_LIB)
	@$(CXX) $(CXX_FLAGS) $^ -L$(OBJ_DIR) -lQPULib -o $@

test : all $(OBJ_DIR)/bin/runTests
	@echo Running unit tests
	@$(RUN_TESTS)

#
# Other targets
#

$(OBJ_DIR):
	@mkdir -p $(OBJ_DIR)/Source
	@mkdir -p $(OBJ_DIR)/Target
	@mkdir -p $(OBJ_DIR)/VideoCore
	@mkdir -p $(OBJ_DIR)/Examples/Rot3DLib   # Creates Examples as well
	@mkdir -p $(OBJ_DIR)/Examples
	@mkdir -p $(OBJ_DIR)/Tools
	@mkdir -p $(OBJ_DIR)/bin<|MERGE_RESOLUTION|>--- conflicted
+++ resolved
@@ -175,17 +175,13 @@
 #
 # Targets for Examples and Tools
 #
-<<<<<<< HEAD
-
-$(OBJ_DIR)/bin/Rot3D: $(OBJ_DIR)/Examples/Rot3DKernels.o  # Extra relation between files
-=======
+
 $(OBJ_DIR)/bin/Rot3DLib: $(OBJ_DIR)/Examples/Rot3DLib/Rot3DKernels.o
 
 
 $(OBJ_DIR)/bin/%: $(OBJ_DIR)/Examples/Rot3DLib/%.o $(QPU_LIB)
 	@echo Linking $@...
 	@$(CXX) $(CXX_FLAGS) $^ -o $@
->>>>>>> d1ef1d4f
 
 $(OBJ_DIR)/bin/%: $(OBJ_DIR)/Examples/%.o $(QPU_LIB)
 	@echo Linking $@...
