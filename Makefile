--- conflicted
+++ resolved
@@ -15,11 +15,7 @@
 
 # Compiler and default flags
 CXX = g++
-<<<<<<< HEAD
-CXX_FLAGS= -std=c++0x -I $(ROOT) -Wconversion
-=======
 CXX_FLAGS = -Wconversion -std=c++0x -I $(ROOT) -MMD -MP -MF"$(@:%.o=%.d)"   # Add debug info: -g
->>>>>>> a1b7c663
 
 # Object directory
 OBJ_DIR = obj
