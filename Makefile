--- conflicted
+++ resolved
@@ -29,16 +29,7 @@
 LIBS := $(LINK_DIR_EXTERN)$(LIB_EXTERN)
 
 # -I is for access to bcm functionality
-<<<<<<< HEAD
-# Emulation mode always on!
 CXX_FLAGS = -Wconversion -std=c++0x -I $(ROOT) $(INCLUDE_EXTERN) -MMD -MP -MF"$(@:%.o=%.d)" -g
-
-#  -DEMULATION_MODE
-
-=======
-# To compile for debugging, add flag '-g'
-CXX_FLAGS = -Wconversion -std=c++0x -I $(ROOT) -MMD -MP -MF"$(@:%.o=%.d)" -g
->>>>>>> 9e531894
 
 # Object directory
 OBJ_DIR = obj
@@ -72,8 +63,11 @@
   CXX_FLAGS += -DEMULATION_MODE
 endif
 
-<<<<<<< HEAD
 # Library Object files
+# TODO: see if this can be replaced by:
+#
+#-include obj/sources.mk
+#
 OBJ =                         \
   Kernel.o                    \
   Source/Syntax.o             \
@@ -106,9 +100,6 @@
   VideoCore/RegisterMap.o     \
   VideoCore/Invoke.o          \
   VideoCore/VideoCore.o
-=======
--include obj/sources.mk
->>>>>>> 9e531894
 
 LIB = $(patsubst %,$(OBJ_DIR)/%,$(OBJ))
 
