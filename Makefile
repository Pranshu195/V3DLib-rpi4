--- conflicted
+++ resolved
@@ -173,11 +173,15 @@
 #
 $(OBJ_DIR)/bin/Rot3DLib: $(OBJ_DIR)/Examples/Rot3DLib/Rot3DKernels.o
 
+
+$(OBJ_DIR)/bin/%: $(OBJ_DIR)/Examples/Rot3DLib/%.o $(QPU_LIB)
+	@echo Linking $@...
+	@$(CXX) $(CXX_FLAGS) $^ -o $@
+
 $(OBJ_DIR)/bin/%: $(OBJ_DIR)/Examples/%.o $(QPU_LIB)
 	@echo Linking $@...
 	@$(CXX) $(CXX_FLAGS) $^ -o $@
 
-<<<<<<< HEAD
 $(OBJ_DIR)/bin/%: $(OBJ_DIR)/Tools/%.o $(QPU_LIB)
 	@echo Linking $@...
 	@$(CXX) $(CXX_FLAGS) $^ -o $@
@@ -185,13 +189,6 @@
 # General compilation of cpp files
 # Keep in mind that the % will take into account subdirectories under OBJ_DIR.
 $(OBJ_DIR)/%.o: %.cpp | $(OBJ_DIR)
-=======
-$(OBJ_DIR)/bin/%: $(OBJ_DIR)/Examples/Rot3DLib/%.o $(QPU_LIB)
-	@echo Linking $@...
-	@$(CXX) $(CXX_FLAGS) $^ -o $@
-
-$(OBJ_DIR)/Examples/%.o: Examples/%.cpp | $(OBJ_DIR)
->>>>>>> 4cbeb6a9
 	@echo Compiling $<
 	@$(CXX) -c $(CXX_FLAGS) -o $@ $<
 
@@ -232,10 +229,7 @@
 	@mkdir -p $(OBJ_DIR)/Source
 	@mkdir -p $(OBJ_DIR)/Target
 	@mkdir -p $(OBJ_DIR)/VideoCore
-<<<<<<< HEAD
+	@mkdir -p $(OBJ_DIR)/Examples/Rot3DLib   # Creates Examples as well
 	@mkdir -p $(OBJ_DIR)/Examples
 	@mkdir -p $(OBJ_DIR)/Tools
-=======
-	@mkdir -p $(OBJ_DIR)/Examples/Rot3DLib   # Creates Examples as well
->>>>>>> 4cbeb6a9
 	@mkdir -p $(OBJ_DIR)/bin