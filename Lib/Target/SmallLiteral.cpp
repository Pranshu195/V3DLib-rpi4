--- conflicted
+++ resolved
@@ -94,12 +94,7 @@
   else if (x >= 16)
     fprintf(f, "%i", x-32);
   else if (x >= 0)
-<<<<<<< HEAD
-    printf("%i", x);
+    fprintf(f, "%i", x);
 }
 
-}  // namespace qpulib
-=======
-    fprintf(f, "%i", x);
-}
->>>>>>> 5a0dd2c6
+}  // namespace qpulib