#include "Source/Pretty.h"
#include <cassert>
#include <cstdio>


namespace qpulib {

// ============================================================================
// Operators
// ============================================================================

const char* opToString(Op op)
{
  switch (op.op) {
    case ADD:    return "+";
    case SUB:    return "-";
    case MUL:    return "*";
    case MIN:    return " min ";
    case MAX:    return " max ";
    case ROTATE: return " rotate ";
    case SHL:    return " << ";
    case SHR:    return " >> ";
    case USHR:   return " _>> ";
    case ROR:    return " ror ";
    case BOR:    return " | ";
    case BAND:   return " & ";
    case BXOR:   return " ^ ";
    case BNOT:   return "~";
    case ItoF:   return "(Float) ";
    case FtoI:   return "(Int) ";
  }

  // Not reachable
  assert(false);
}

const char* cmpOpToString(CmpOp op)
{
  switch (op.op) {
    case EQ : return "==";
    case NEQ: return "!=";
    case LT : return "<";
    case LE : return "<=";
    case GT : return ">";
    case GE : return ">=";
  }

  // Not reachable
  assert(false);
}

// ============================================================================
// Expressions
// ============================================================================

void pretty(FILE *f, Expr* e)
{
  assert(f != nullptr);
  if (e == NULL) return;

  switch (e->tag) {
    // Integer literals
    case INT_LIT:
      fprintf(f, "%i", e->intLit);
      break;

    // Float literals
    case FLOAT_LIT:
      fprintf(f, "%f", e->floatLit);
      break;

    // Variables
    case VAR:
      if (e->var.tag == STANDARD)
        fprintf(f, "v%i", e->var.id);
      else if (e->var.tag == UNIFORM)
        fprintf(f, "UNIFORM");
      else if (e->var.tag == QPU_NUM)
        fprintf(f, "QPU_NUM");
      else if (e->var.tag == ELEM_NUM)
        fprintf(f, "ELEM_NUM");
      else if (e->var.tag == TMU0_ADDR)
        fprintf(f, "TMU0_ADDR");
      break;

    // Applications
    case APPLY:
      if (isUnary(e->apply.op)) {
        fprintf(f, "(");
        fprintf(f, "%s", opToString(e->apply.op));
        pretty(f, e->apply.lhs);
        fprintf(f, ")");
      }
      else {
        fprintf(f, "(");
        pretty(f, e->apply.lhs);
        fprintf(f, "%s", opToString(e->apply.op));
        pretty(f, e->apply.rhs);
        fprintf(f, ")");
      }
      break;

    // Dereference
    case DEREF:
      fprintf(f, "*");
      pretty(f, e->deref.ptr);
      break;

  }
}

// ============================================================================
// Boolean expressions
// ============================================================================

void pretty(FILE *f, BExpr* b)
{
  assert(f != nullptr);
  if (b == NULL) return;

  switch (b->tag) {
    // Negation
    case NOT:
      fprintf(f, "!");
      pretty(f, b->neg);
      break;

    // Conjunction
    case AND:
      fprintf(f, "(");
      pretty(f, b->conj.lhs);
      fprintf(f, " && ");
      pretty(f, b->conj.rhs);
      fprintf(f, ")");
      break;

    // Disjunction
    case OR:
      fprintf(f, "(");
      pretty(f, b->disj.lhs);
      fprintf(f, " || ");
      pretty(f, b->disj.rhs);
      fprintf(f, ")");
      break;

    // Comparison
    case CMP:
      pretty(f, b->cmp.lhs);
      fprintf(f, "%s", cmpOpToString(b->cmp.op));
      pretty(f, b->cmp.rhs);
      break;
  }
}

// ============================================================================
// Conditional expressions
// ============================================================================

void pretty(FILE *f, CExpr* c)
{
  assert(f != nullptr);
  if (c == NULL) return;

  switch (c->tag) {
    // Reduce using 'any'
    case ANY: fprintf(f, "any("); break;

    // Reduce using 'all'
    case ALL: fprintf(f, "all("); break;
  }

  pretty(f, c->bexpr);
  fprintf(f, ")");
}

// ============================================================================
// Statements
// ============================================================================

void indentBy(FILE *f, int indent) {
  for (int i = 0; i < indent; i++) fprintf(f, " ");
}

void pretty(FILE *f, int indent, Stmt* s)
{
  assert(f != nullptr);
  if (s == NULL) return;

  switch (s->tag) {
    // Skip
    case SKIP: break;

    // Assignment
    case ASSIGN:
      indentBy(f, indent);
      pretty(f, s->assign.lhs);
      fprintf(f, " = ");
      pretty(f, s->assign.rhs);
      fprintf(f, ";\n");
      break;

    // Sequential composition
    case SEQ:
      pretty(f, indent, s->seq.s0);
      pretty(f, indent, s->seq.s1);
      break;

    // Where statement
    case WHERE:
      indentBy(f, indent);
      fprintf(f, "Where (");
      pretty(f, s->where.cond);
      fprintf(f, ")\n");
      pretty(f, indent+2, s->where.thenStmt);
      if (s->where.elseStmt != NULL) {
        indentBy(f, indent);
        fprintf(f, "Else\n");
        pretty(f, indent+2, s->where.elseStmt);
      }
      indentBy(f, indent);
      fprintf(f, "End\n");
      break;

    // If statement
    case IF:
      indentBy(f, indent);
      fprintf(f, "If (");
      pretty(f, s->ifElse.cond);
      fprintf(f, ")\n");
      pretty(f, indent+2, s->ifElse.thenStmt);
      if (s->where.elseStmt != NULL) {
        indentBy(f, indent);
        fprintf(f, "Else\n");
        pretty(f, indent+2, s->ifElse.elseStmt);
      }
      indentBy(f, indent);
      fprintf(f, "End\n");
      break;

    // While statement
    case WHILE:
      indentBy(f, indent);
      fprintf(f, "While (");
      pretty(f, s->loop.cond);
      fprintf(f, ")\n");
      pretty(f, indent+2, s->loop.body);
      indentBy(f, indent);
      fprintf(f, "End\n");
      break;

    // Print statement
    case PRINT:
      indentBy(f, indent);
      fprintf(f, "Print (");
      if (s->print.tag == PRINT_STR) {
        // Ideally would print escaped string here
        fprintf(f, "\"%s\"", s->print.str);
      }
      else
        pretty(f, s->print.expr);
      fprintf(f, ")\n");
      break;

    // Set read stride
    case SET_READ_STRIDE:
      indentBy(f, indent);
      fprintf(f, "setReadStride(");
      pretty(f, s->stride);
      fprintf(f, ")\n");
      break;

    // Set write stride
    case SET_WRITE_STRIDE:
      indentBy(f, indent);
      fprintf(f, "setWriteStride(");
      pretty(f, s->stride);
      fprintf(f, ")\n");
      break;

    // Load receive
    case LOAD_RECEIVE:
      indentBy(f, indent);
      fprintf(f, "receive(");
      pretty(f, s->loadDest);
      fprintf(f, ")\n");
      break;

    // Store request
    case STORE_REQUEST:
      indentBy(f, indent);
      fprintf(f, "store(");
      pretty(f, s->storeReq.data);
      fprintf(f, ", ");
      pretty(f, s->storeReq.addr);
      fprintf(f, ")\n");
      break;

    // Flush outstanding stores
    case FLUSH:
      indentBy(f, indent);
      fprintf(f, "flush()\n");
      break;

    // Increment semaphore
    case SEMA_INC:
      indentBy(f, indent);
      fprintf(f, "semaInc(%i)\n", s->semaId);
      break;

    // Decrement semaphore
    case SEMA_DEC:
      indentBy(f, indent);
      fprintf(f, "semaDec(%i)\n", s->semaId);
      break;

    // Host IRQ
    case SEND_IRQ_TO_HOST:
      indentBy(f, indent);
      fprintf(f, "hostIRQ()\n");
      break;

    // Not reachable
    default:
      assert(false);
  }
}

void pretty(FILE *f, Stmt* s)
{
  assert(f != nullptr);
  pretty(f, 0, s);
}


/**
 * @brief Override using stdout as output
 */
void pretty(Stmt* s)
{
<<<<<<< HEAD
  pretty(0, s);
}

}  // namespace qpulib
=======
  pretty(stdout, s);
}
>>>>>>> 5a0dd2c6
<|MERGE_RESOLUTION|>--- conflicted
+++ resolved
@@ -337,12 +337,7 @@
  */
 void pretty(Stmt* s)
 {
-<<<<<<< HEAD
-  pretty(0, s);
-}
-
-}  // namespace qpulib
-=======
   pretty(stdout, s);
 }
->>>>>>> 5a0dd2c6
+
+}  // namespace qpulib