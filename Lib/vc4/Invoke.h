--- conflicted
+++ resolved
@@ -6,12 +6,9 @@
 
 namespace V3DLib {
 
-<<<<<<< HEAD
 void init_uniforms(Data &uniforms, IntList const &params, int numQPUs);
 void init_launch_messages(Data &launch_messages, Code const &code, IntList const &params, Data const &uniforms);
-=======
->>>>>>> d4acb9eb
-void invoke(int numQPUs, Code &codeMem, IntList const &params, Data &uniforms, Data &launch_messages); 
+void invoke(int numQPUs, Data const &launch_messages); 
 
 }  // namespace V3DLib
 
