--- conflicted
+++ resolved
@@ -294,18 +294,8 @@
 void detect_vc4() {
 	enableQPUs();
 
-<<<<<<< HEAD
 	if (settings.reset_scheduler) {
 		RegisterMap::resetAllSchedulerRegisters();
-=======
-#ifndef QPU_MODE
-	printf("QPU code is not enabled for this build. To enable, recompile with QPU=1 defined.\n\n");
-	return 0;
-#else
-	if (geteuid() != 0) {  // Only do this as root (sudo)
-		printf("You need to run this with `sudo` to access the device file\n\n");
-		return 0;
->>>>>>> 9e531894
 	}
 
 	int mb = getMailbox();	
@@ -323,8 +313,6 @@
 	disableQPUs();
 }
 
-#endif  // QPU_MODE
-
 
 /**
  * @brief Detect if this is running on a Rpi.
