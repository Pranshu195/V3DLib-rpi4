#include <QPULib.h>
#include <stdio.h>
#include <stdlib.h>
#include "Support/Settings.h"
#include "Support/Timer.h"
#include "Support/pgm.h"
#include <CmdParameters.h>

using namespace QPULib;
using std::string;

const float K = 0.25;   // Heat dissipation constant

std::vector<const char *> const kernels = { "vector", "scalar" };  // Order important! First is default

CmdParameters params = {
  "Heatmap\n",
  {{
    "Kernel",
    "-k=",
		kernels,
    "Select the kernel to use"
	}, {
    "Number of steps",
    "-steps=",
		POSITIVE_INTEGER,
    "Set the number of steps to execute in the calculation",
		1500
  }}
};


struct HeatMapSettings : public Settings {
	// Parameters
  const int WIDTH  = 512;           // Should be a multiple of 16 for QPU
  const int HEIGHT = 506;           // Should be a multiple of num_qpus for QPU
  const int SIZE   = WIDTH*HEIGHT;  // Size of 2D heat map
  const int NSPOTS = 10;

	int    kernel;
	string kernel_name;
	int    num_steps;

	int init(int argc, const char *argv[]) {
		auto const SUCCESS = CmdParameters::ALL_IS_WELL;
		auto const FAIL    = CmdParameters::EXIT_ERROR;

		set_name(argv[0]);
		params.add(base_params(true));

		auto ret = params.handle_commandline(argc, argv, false);
		if (ret != CmdParameters::ALL_IS_WELL) return ret;

		// Init the parameters in the parent
		if (!process(&params, true)) {
			ret = FAIL;
		}

		kernel      = params.parameters()["Kernel"]->get_int_value();
		kernel_name = params.parameters()["Kernel"]->get_string_value();
		num_steps   = params.parameters()["Number of steps"]->get_int_value();

		return ret;
	}
} settings;


// ============================================================================
// Local Helper functions
// ============================================================================

template<typename Arr>
void inject_hotspots(Arr &arr) {
  srand(0);

  for (int i = 0; i < settings.NSPOTS; i++) {
    int t = rand() % 256;
    int x = 1 + rand() % (settings.WIDTH  - 2);
    int y = 1 + rand() % (settings.HEIGHT - 2);
    arr[y*settings.WIDTH + x] = (float) (1000*t);
  }
}


// ============================================================================
// Scalar version
// ============================================================================

// One time step
void scalar_step(float** map, float** mapOut, int width, int height)
{
  for (int y = 1; y < height-1; y++) {
    for (int x = 1; x < width-1; x++) {
      float surroundings =
        map[y-1][x-1] + map[y-1][x]   + map[y-1][x+1] +
        map[y][x-1]   +                 map[y][x+1]   +
        map[y+1][x-1] + map[y+1][x]   + map[y+1][x+1];
      surroundings *= 0.125f;
      mapOut[y][x] = (float) (map[y][x] - (K * (map[y][x] - surroundings)));
    }
  }
}


void run_scalar() {
  // Allocate
  float* map       = new float [settings.SIZE];
  float* mapOut    = new float [settings.SIZE];
  float** map2D    = new float* [settings.HEIGHT];
  float** mapOut2D = new float* [settings.HEIGHT];

  // Initialise
  for (int i = 0; i < settings.SIZE; i++) {
		map[i] = mapOut[i] = 0.0;
	}

  for (int i = 0; i < settings.HEIGHT; i++) {
    map2D[i]    = &map[i*settings.WIDTH];
    mapOut2D[i] = &mapOut[i*settings.WIDTH];
  }

  // Inject hot spots
	inject_hotspots(map);

	output_pgm_file(map, settings.WIDTH, settings.HEIGHT, 255, "heatmap_pre.pgm");

  // Simulate
  for (int i = 0; i < settings.num_steps; i++) {
    scalar_step(map2D, mapOut2D, settings.WIDTH, settings.HEIGHT);
    float** tmp = map2D; map2D = mapOut2D; mapOut2D = tmp;
  }

  // Display results
	output_pgm_file(mapOut, settings.WIDTH, settings.HEIGHT, 255, "heatmap.pgm");
}


// ============================================================================
// Vector version
// ============================================================================

struct Cursor {
  Ptr<Float> addr;
  Float prev, current, next;

  void init(Ptr<Float> p) {
    gather(p);         comment("Cursor init");
    current = 0;
    addr = p + 16;
  }

  void prime() {
    receive(next);     comment("Cursor prime");
    gather(addr);
  }

  void advance() {
    addr = addr + 16;  comment("Cursor advance");
    prev = current;
    gather(addr);
    current = next;
    receive(next);
  }

  void finish() {
    receive(next);     comment("Cursor finish");
  }

  void shiftLeft(Float& result) {
    result = rotate(current, 15);
    Float nextRot = rotate(next, 15);
    Where (index() == 15)
      result = nextRot;
    End
  }

  void shiftRight(Float& result) {
    result = rotate(current, 1);
    Float prevRot = rotate(prev, 1);
    Where (index() == 0)
      result = prevRot;
    End
  }
};


void step(Ptr<Float> map, Ptr<Float> mapOut, Int height, Int width) {
	Int pitch = width;
  Cursor row[3];
  //map = map + pitch*me(); //+ index(); // WRI DEBUG

//  // Skip first row of output map
//  mapOut = mapOut + pitch;

  For (Int y = 1 + me(), y < height - 1, y = y + numQPUs())
<<<<<<< HEAD
    Ptr<Float> p = mapOut + y*pitch; // Point p to the output row
=======
    Ptr<Float> p = mapOut + y*pitch;  // Point p to the output row
>>>>>>> 8119bc0a

    // Initialize three cursors for the three input rows
    for (int i = 0; i < 3; i++) row[i].init(map + (y + i - 1)*pitch);
    for (int i = 0; i < 3; i++) row[i].prime();

    // Compute one output row
    For (Int x = 0, x < width, x = x + 16)
      for (int i = 0; i < 3; i++) row[i].advance();

      Float left[3], right[3];
      for (int i = 0; i < 3; i++) {
        row[i].shiftLeft(right[i]);
        row[i].shiftRight(left[i]);
      }

      Float sum = left[0] + row[0].current + right[0] +
                  left[1] +                  right[1] +
                  left[2] + row[2].current + right[2];

      store(row[1].current - K * (row[1].current - sum * 0.125), p);
      p = p + 16;
    End

    // Cursors are finished for this row
    for (int i = 0; i < 3; i++) row[i].finish();

    // Move to the next input rows
//    map = map + pitch*numQPUs();
  End
}

/**
 * The edges always have zero values.
 * i.e. there is constant cold at the edges.
 */
void run_kernel() {
  // Allocate and initialise input and output maps
  SharedArray<float> mapA(settings.SIZE);
  SharedArray<float> mapB(settings.SIZE);

  for (int i = 0; i < settings.SIZE; i++) {
		 mapA[i] = mapB[i] = 0.0;
	}

  // Inject hot spots
	inject_hotspots(mapA);

  // Compile kernel
  auto k = compile(step);
  k.setNumQPUs(settings.num_qpus);  // default is 1

	output_pgm_file(mapA, settings.WIDTH, settings.HEIGHT, 255, "heatmap_pre.pgm");

	// WRI Debug
	auto dump = [&mapB] (int count) {
  	for (int i = 0; i < count*16; i++) {
			if (i % 16 == 0) {
				printf("\n");
			}
			printf("%8.1f, ", mapB[i]);
		}
		printf("\n");
	};

  for (int i = 0; i < settings.num_steps; i++) {
    if (i & 1)
      k.load(&mapB, &mapA, settings.HEIGHT, settings.WIDTH);  // Load the uniforms
    else
      k.load(&mapA, &mapB, settings.HEIGHT, settings.WIDTH);  // Load the uniforms

		settings.process(k);  // Invoke the kernel
  }

	dump(10);

  // Output results
	output_pgm_file(mapB, settings.WIDTH, settings.HEIGHT, 255, "heatmap.pgm");
}


// ============================================================================
// Main
// ============================================================================

int main(int argc, const char *argv[]) {
	auto ret = settings.init(argc, argv);
	if (ret != CmdParameters::ALL_IS_WELL) return ret;

	Timer timer;

	switch (settings.kernel) {
		case 0: run_kernel();  break;	
		case 1: run_scalar(); break;
	}

	auto name = kernels[settings.kernel];

	if (!settings.silent) {
		printf("Ran kernel '%s' with %d QPU's\n", name, settings.num_qpus);
	}
	timer.end(!settings.silent);

  return 0;
}<|MERGE_RESOLUTION|>--- conflicted
+++ resolved
@@ -193,11 +193,7 @@
 //  mapOut = mapOut + pitch;
 
   For (Int y = 1 + me(), y < height - 1, y = y + numQPUs())
-<<<<<<< HEAD
-    Ptr<Float> p = mapOut + y*pitch; // Point p to the output row
-=======
     Ptr<Float> p = mapOut + y*pitch;  // Point p to the output row
->>>>>>> 8119bc0a
 
     // Initialize three cursors for the three input rows
     for (int i = 0; i < 3; i++) row[i].init(map + (y + i - 1)*pitch);
