--- conflicted
+++ resolved
@@ -197,18 +197,10 @@
 void step(Ptr<Float> map, Ptr<Float> mapOut, Int height, Int width) {
   Cursor row[3];
 
-<<<<<<< HEAD
-//  // Skip first row of output map
-//  mapOut = mapOut + pitch;
-
-  For (Int y = 1 + me(), y < height - 1, y = y + numQPUs())
-    Ptr<Float> p = mapOut + y*pitch; // Point p to the output row
-=======
   For (Int y = 1, y + numQPUs() < height - 1, y = y + numQPUs())
 		Int yy = y + me();
 		// Point p to the output row
     Ptr<Float> p = mapOut + yy*width;
->>>>>>> 4cf39a9d
 
     // Initialize three cursors for the three input rows
     Ptr<Float> p_in = map + yy*width;
