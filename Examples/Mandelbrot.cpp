--- conflicted
+++ resolved
@@ -204,13 +204,7 @@
   Int numIterations,
   Ptr<Int> result
 ) {
-<<<<<<< HEAD
-	result -= me() << 4;
-
-  Int inc = numQPUs();
-=======
 	result -= me() << 4;  // Correct for per-QPU offset
->>>>>>> 1643c1a8
 
   For (Int yStep = 0, yStep < numStepsHeight - numQPUs(), yStep = yStep + numQPUs())
     Int yIndex = me() + yStep;
