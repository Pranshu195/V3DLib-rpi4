--- conflicted
+++ resolved
@@ -35,12 +35,7 @@
 	#define POSTFIX_QPU ""
 #endif
 
-<<<<<<< HEAD
 #define BIN_PATH "obj" POSTFIX_DEBUG POSTFIX_QPU "/bin"
-
-
-=======
->>>>>>> 613007ea
 
 //
 // This is a good place to put simple, global tests
